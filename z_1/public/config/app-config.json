{
  "app": {
    "name": "Zeno Knowledge Base",
    "version": "1.0.0",
    "description": "Centralized platform for AI tools and resources"
  },
  "navigation": {
    "sidebar": {
      "sections": [
        {
          "id": "main",
          "title": "Main",
          "items": [
            {
              "id": "home",
              "title": "Home",
              "icon": "Home",
              "route": "/",
              "description": "Dashboard and featured content"
            },
            {
              "id": "search",
              "title": "Search",
              "icon": "Search",
              "route": "/search",
              "description": "Search all tools and resources"
            },
            {
              "id": "library",
              "title": "Library",
              "icon": "BookOpen",
              "route": "/library",
              "description": "Your personal collection"
            }
          ]
        },
        {
          "id": "management",
          "title": "Management",
          "items": [
            {
              "id": "curator",
              "title": "Curator Dashboard",
              "icon": "Settings",
              "route": "/curator",
              "description": "Manage tools and content",
<<<<<<< HEAD
              "permissions": ["curator", "admin"]
=======
              "permissions": ["admin"]
>>>>>>> ff8344f8
            },
            {
              "id": "users",
              "title": "Users",
              "icon": "Users",
              "route": "/users",
              "description": "User management",
              "permissions": ["admin"]
            },
            {
              "id": "analytics",
              "title": "Analytics",
              "icon": "Zap",
              "route": "/analytics",
              "description": "Usage analytics and insights",
<<<<<<< HEAD
              "permissions": ["curator", "admin"]
=======
              "permissions": ["admin"]
>>>>>>> ff8344f8
            }
          ]
        }
      ]
    },
    "breadcrumbs": {
      "separator": "/",
      "showHome": true,
      "homeLabel": "Home"
    }
  },
  "search": {
    "placeholder": "Search tools, docs, and resources...",
    "noResultsMessage": "No tools found matching your search.",
    "suggestions": {
      "enabled": true,
      "maxItems": 5
    },
    "filters": {
      "enabled": true,
      "defaultExpanded": false
    }
  },
  "ui": {
    "theme": {
      "default": "light",
      "options": ["light", "dark", "system"]
    },
    "layout": {
      "sidebarCollapsible": true,
      "sidebarDefaultCollapsed": false,
      "maxContentWidth": "1200px"
    },
    "animations": {
      "enabled": true,
      "duration": "300ms"
    },
    "toast": {
      "position": "top-right",
      "duration": 3000,
      "maxVisible": 3
    }
  },
  "features": {
    "aiChat": {
      "enabled": true,
      "provider": "gemini",
      "maxHistoryItems": 50
    },
    "accessControl": {
      "enabled": true,
      "approvalWorkflow": true,
      "defaultTier": "Foundation"
    },
    "scheduling": {
      "enabled": true,
      "featuredRotation": "weekly"
    },
    "feedback": {
      "enabled": true,
      "anonymous": true
    }
  },
  "limits": {
    "searchResults": 50,
    "featuredTools": 5,
    "recentTools": 10,
    "categoriesPerPage": 12,
    "toolsPerPage": 24
  }
} <|MERGE_RESOLUTION|>--- conflicted
+++ resolved
@@ -44,11 +44,7 @@
               "icon": "Settings",
               "route": "/curator",
               "description": "Manage tools and content",
-<<<<<<< HEAD
-              "permissions": ["curator", "admin"]
-=======
               "permissions": ["admin"]
->>>>>>> ff8344f8
             },
             {
               "id": "users",
@@ -64,11 +60,7 @@
               "icon": "Zap",
               "route": "/analytics",
               "description": "Usage analytics and insights",
-<<<<<<< HEAD
-              "permissions": ["curator", "admin"]
-=======
               "permissions": ["admin"]
->>>>>>> ff8344f8
             }
           ]
         }
